[core]
reloadable = true
order = 0

[package]
# Semantic Versionning is used: https://semver.org/
version = "1.0.0"

# Lists people or organizations that are considered the "authors" of the package.
authors = ["NVIDIA"]

# The title and description fields are primarily for displaying extension info in UI
title = "RoboCopilot Chat"
description = "An AI-powered stacking interface with chat functionality for Isaac Sim manipulation tasks"

# Path (relative to the root) or content of readme markdown file for UI.
readme = "docs/README.md"

# One of categories for UI.
category = "Simulation"

# Keywords for the extension
keywords = ["manipulation", "franka", "stacking", "ai", "chat", "robotics"]

# Location of change log file in target (final) folder of extension, relative to the root.
# More info on writing changelog: https://keepachangelog.com/en/1.0.0/
changelog = "docs/CHANGELOG.md"

# Preview image and icon. Folder named "data" automatically goes in git lfs (see .gitattributes file).
# Preview image is shown in "Overview" of Extensions window. Screenshot of an extension might be a good preview image.
preview_image = "data/preview.png"

# Icon is shown in Extensions window, it is recommended to be square, of size 256x256.
icon = "data/icon.png"

# Dependencies - Simplified dependencies matching example_scenario_extension
[dependencies]
"omni.kit.uiapp" = {}
"omni.isaac.core" = {}
<<<<<<< HEAD
=======
"omni.isaac.examples.franka" = {}
>>>>>>> c887b5fb
"isaacsim.core.api" = {}
"isaacsim.gui.components" = {}
"isaacsim.examples.extension" = {}
"isaacsim.storage.native" = {}
"omni.usd" = {}
"omni.timeline" = {}
"omni.kit.pipapi" = {}

# Main module of this extension (entrypoint)
[[python.module]]
name = "robocopilot_chat_python"

# Watch the .py files for hot reloading (only works for Python files), by default only .py files are watched
[settings]
exts."omni.isaac.examples".auto_reload = true
<|MERGE_RESOLUTION|>--- conflicted
+++ resolved
@@ -37,10 +37,6 @@
 [dependencies]
 "omni.kit.uiapp" = {}
 "omni.isaac.core" = {}
-<<<<<<< HEAD
-=======
-"omni.isaac.examples.franka" = {}
->>>>>>> c887b5fb
 "isaacsim.core.api" = {}
 "isaacsim.gui.components" = {}
 "isaacsim.examples.extension" = {}
